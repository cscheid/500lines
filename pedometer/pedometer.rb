require 'sinatra'

Dir['./models/*', './helpers/*'].each {|file| require_relative file }

include FileUtils::Verbose

get '/uploads' do
  @uploads = Upload.all
  @error = "A #{params[:error]} error has occurred." if params[:error]

  erb :uploads
end

<<<<<<< HEAD
get '/upload/*' do |file_name|
  @upload = Upload.find(file_name)
=======
get '/upload/*' do |file_path|
  @upload = Upload.find(file_path)
>>>>>>> a10f8366
  
  erb :upload
end

# TODO
# - Is file sanitized here? We don't want to be passing around untrusted data, especially not if it's touching the filesystem.
post '/create' do
  begin
    @upload = Upload.create(
      params[:processor][:file_upload][:tempfile], 
      params[:user].values,
      params[:trial].values
    )

    erb :upload
  rescue Exception => e
    redirect '/uploads?error=creation'
  end
end<|MERGE_RESOLUTION|>--- conflicted
+++ resolved
@@ -11,13 +11,8 @@
   erb :uploads
 end
 
-<<<<<<< HEAD
-get '/upload/*' do |file_name|
-  @upload = Upload.find(file_name)
-=======
 get '/upload/*' do |file_path|
   @upload = Upload.find(file_path)
->>>>>>> a10f8366
   
   erb :upload
 end
